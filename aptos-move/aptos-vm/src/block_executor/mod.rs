// Copyright © Aptos Foundation
// Parts of the project are originally copyright © Meta Platforms, Inc.
// SPDX-License-Identifier: Apache-2.0

pub(crate) mod vm_wrapper;

use crate::{
    adapter_common::{preprocess_transaction, PreprocessedTransaction},
    block_executor::vm_wrapper::AptosExecutorTask,
    counters::{
        BLOCK_EXECUTOR_CONCURRENCY, BLOCK_EXECUTOR_EXECUTE_BLOCK_SECONDS,
        BLOCK_EXECUTOR_SIGNATURE_VERIFICATION_SECONDS,
    },
    AptosVM,
};
use aptos_aggregator::delta_change_set::DeltaOp;
use aptos_block_executor::{
    errors::Error,
    executor::BlockExecutor,
    task::{
        Transaction as BlockExecutorTransaction,
        TransactionOutput as BlockExecutorTransactionOutput,
    },
    txn_commit_hook::TransactionCommitHook,
};
use aptos_infallible::Mutex;
use aptos_state_view::{StateView, StateViewId};
use aptos_types::{
<<<<<<< HEAD
    block_executor::partitioner::{
        BlockExecutorTransactions, SubBlock, SubBlocksForShard, TransactionWithDependencies,
    },
    contract_event::ContractEvent,
=======
>>>>>>> cf1accf5
    executable::ExecutableTestType,
    fee_statement::FeeStatement,
    state_store::state_key::StateKey,
    transaction::{Transaction, TransactionOutput, TransactionStatus},
    write_set::WriteOp,
};
use aptos_vm_logging::{flush_speculative_logs, init_speculative_logs};
use aptos_vm_types::output::VMOutput;
use move_core_types::vm_status::VMStatus;
use once_cell::sync::OnceCell;
use rayon::{prelude::*, ThreadPool};
use std::sync::Arc;

impl BlockExecutorTransaction for PreprocessedTransaction {
    type Event = ContractEvent;
    type Key = StateKey;
    type Value = WriteOp;
}

// Wrapper to avoid orphan rule
#[derive(Debug)]
pub struct AptosTransactionOutput {
    vm_output: Mutex<Option<VMOutput>>,
    committed_output: OnceCell<TransactionOutput>,
}

impl AptosTransactionOutput {
    pub(crate) fn new(output: VMOutput) -> Self {
        Self {
            vm_output: Mutex::new(Some(output)),
            committed_output: OnceCell::new(),
        }
    }

    pub(crate) fn committed_output(&self) -> &TransactionOutput {
        self.committed_output.get().unwrap()
    }

    fn take_output(mut self) -> TransactionOutput {
        match self.committed_output.take() {
            Some(output) => output,
            None => self
                .vm_output
                .lock()
                .take()
                .expect("Output must be set")
                .output_with_delta_writes(vec![]),
        }
    }
}

impl BlockExecutorTransactionOutput for AptosTransactionOutput {
    type Txn = PreprocessedTransaction;

    /// Execution output for transactions that comes after SkipRest signal.
    fn skip_output() -> Self {
        Self::new(VMOutput::empty_with_status(TransactionStatus::Retry))
    }

    /// Should never be called after incorporate_delta_writes, as it
    /// will consume vm_output to prepare an output with deltas.
    fn get_writes(&self) -> Vec<(StateKey, WriteOp)> {
        self.vm_output
            .lock()
            .as_ref()
            .expect("Output to be set to get writes")
            .write_set()
            .iter()
            .map(|(key, op)| (key.clone(), op.clone()))
            .collect()
    }

    /// Should never be called after incorporate_delta_writes, as it
    /// will consume vm_output to prepare an output with deltas.
    fn get_deltas(&self) -> Vec<(StateKey, DeltaOp)> {
        self.vm_output
            .lock()
            .as_ref()
            .expect("Output to be set to get deltas")
            .delta_change_set()
            .iter()
            .map(|(key, op)| (key.clone(), *op))
            .collect()
    }

    /// Should never be called after incorporate_delta_writes, as it
    /// will consume vm_output to prepare an output with deltas.
    fn get_events(&self) -> Vec<ContractEvent> {
        self.vm_output
            .lock()
            .as_ref()
            .expect("Output to be set to get events")
            .events()
            .to_vec()
    }

    /// Can be called (at most) once after transaction is committed to internally
    /// include the delta outputs with the transaction outputs.
    fn incorporate_delta_writes(&self, delta_writes: Vec<(StateKey, WriteOp)>) {
        assert!(
            self.committed_output
                .set(
                    self.vm_output
                        .lock()
                        .take()
                        .expect("Output must be set to combine with deltas")
                        .output_with_delta_writes(delta_writes),
                )
                .is_ok(),
            "Could not combine VMOutput with deltas"
        );
    }

    /// Return the fee statement of the transaction.
    /// Should never be called after vm_output is consumed.
    fn fee_statement(&self) -> FeeStatement {
        self.vm_output
            .lock()
            .as_ref()
            .expect("Output to be set to get fee statement")
            .fee_statement()
            .clone()
    }
}

pub struct BlockAptosVM();

impl BlockAptosVM {
    fn verify_transactions(transactions: Vec<Transaction>) -> Vec<PreprocessedTransaction> {
        transactions
            .into_par_iter()
            .with_min_len(25)
            .map(preprocess_transaction::<AptosVM>)
            .collect()
    }

    pub fn execute_block<
        S: StateView + Sync,
        L: TransactionCommitHook<Output = AptosTransactionOutput>,
    >(
        executor_thread_pool: Arc<ThreadPool>,
        transactions: Vec<Transaction>,
        state_view: &S,
        concurrency_level: usize,
        maybe_block_gas_limit: Option<u64>,
        transaction_commit_listener: Option<L>,
    ) -> Result<Vec<TransactionOutput>, VMStatus> {
        let _timer = BLOCK_EXECUTOR_EXECUTE_BLOCK_SECONDS.start_timer();
        // Verify the signatures of all the transactions in parallel.
        // This is time consuming so don't wait and do the checking
        // sequentially while executing the transactions.
        // TODO: state sync runs this code but doesn't need to verify signatures
        let signature_verification_timer =
            BLOCK_EXECUTOR_SIGNATURE_VERIFICATION_SECONDS.start_timer();
        let signature_verified_block =
            executor_thread_pool.install(|| Self::verify_transactions(transactions));
        drop(signature_verification_timer);

        let num_txns = signature_verified_block.len();
        if state_view.id() != StateViewId::Miscellaneous {
            // Speculation is disabled in Miscellaneous context, which is used by testing and
            // can even lead to concurrent execute_block invocations, leading to errors on flush.
            init_speculative_logs(num_txns);
        }

        BLOCK_EXECUTOR_CONCURRENCY.set(concurrency_level as i64);
        let executor = BlockExecutor::<
            PreprocessedTransaction,
            AptosExecutorTask<S>,
            S,
            L,
            ExecutableTestType,
        >::new(
            concurrency_level,
            executor_thread_pool,
            maybe_block_gas_limit,
            transaction_commit_listener,
        );

        let ret = executor.execute_block(state_view, signature_verified_block, state_view);
        match ret {
            Ok(outputs) => {
                let output_vec: Vec<TransactionOutput> = outputs
                    .into_iter()
                    .map(|output| output.take_output())
                    .collect();

                // Flush the speculative logs of the committed transactions.
                let pos = output_vec.partition_point(|o| !o.status().is_retry());

                if state_view.id() != StateViewId::Miscellaneous {
                    // Speculation is disabled in Miscellaneous context, which is used by testing and
                    // can even lead to concurrent execute_block invocations, leading to errors on flush.
                    flush_speculative_logs(pos);
                }

                Ok(output_vec)
            },
            Err(Error::ModulePathReadWrite) => {
                unreachable!("[Execution]: Must be handled by sequential fallback")
            },
            Err(Error::UserError(err)) => Err(err),
        }
    }
}<|MERGE_RESOLUTION|>--- conflicted
+++ resolved
@@ -26,13 +26,7 @@
 use aptos_infallible::Mutex;
 use aptos_state_view::{StateView, StateViewId};
 use aptos_types::{
-<<<<<<< HEAD
-    block_executor::partitioner::{
-        BlockExecutorTransactions, SubBlock, SubBlocksForShard, TransactionWithDependencies,
-    },
     contract_event::ContractEvent,
-=======
->>>>>>> cf1accf5
     executable::ExecutableTestType,
     fee_statement::FeeStatement,
     state_store::state_key::StateKey,
