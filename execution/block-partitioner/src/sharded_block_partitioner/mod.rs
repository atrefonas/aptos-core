// Copyright © Aptos Foundation
// SPDX-License-Identifier: Apache-2.0

use crate::{
    sharded_block_partitioner::{
        cross_shard_messages::CrossShardMsg,
        dependency_analysis::WriteSetWithTxnIndex,
        messages::{
            AddWithCrossShardDep, ControlMsg,
            ControlMsg::{AddCrossShardDepReq, DiscardCrossShardDepReq},
            DiscardCrossShardDep, PartitioningResp,
        },
        partitioning_shard::PartitioningShard,
    },
    BlockPartitioner,
};
use aptos_logger::{error, info};
use aptos_types::{
    block_executor::partitioner::{RoundId, ShardId, SubBlocksForShard, TxnIndex},
    transaction::{analyzed_transaction::AnalyzedTransaction, Transaction},
};
use itertools::Itertools;
use std::{
    collections::HashMap,
    sync::{
        mpsc::{Receiver, Sender},
        Arc,
    },
    thread,
};

mod conflict_detector;
mod cross_shard_messages;
mod dependency_analysis;
mod dependent_edges;
mod messages;
mod partitioning_shard;

/// A sharded block partitioner that partitions a block into multiple transaction chunks.
/// On a high level, the partitioning process is as follows:
/// ```plaintext
/// 1. A block is partitioned into equally sized transaction chunks and sent to each shard.
///
///    Block:
///
///    T1 {write set: A, B}
///    T2 {write set: B, C}
///    T3 {write set: C, D}
///    T4 {write set: D, E}
///    T5 {write set: E, F}
///    T6 {write set: F, G}
///    T7 {write set: G, H}
///    T8 {write set: H, I}
///    T9 {write set: I, J}
///
/// 2. Discard a bunch of transactions from the chunks and create new chunks so that
///    there is no cross-shard dependency between transactions in a chunk.
///   2.1 Following information is passed to each shard:
///      - candidate transaction chunks to be partitioned
///      - previously frozen transaction chunks (if any)
///      - read-write set index mapping from previous iteration (if any) - this contains the maximum absolute index
///        of the transaction that read/wrote to a storage location indexed by the storage location.
///   2.2 Each shard creates a read-write set for all transactions in the chunk and broadcasts it to all other shards.
///              Shard 0                          Shard 1                           Shard 2
///    +----------------------------+  +-------------------------------+  +-------------------------------+
///    |        Read-Write Set      |  |         Read-Write Set         |  |         Read-Write Set         |
///    |                            |  |                               |  |                               |
///    |   T1 {A, B}                |  |   T4 {D, E}                   |  |   T7 {G, H}                   |
///    |   T2 {B, C}                |  |   T5 {E, F}                   |  |   T8 {H, I}                   |
///    |   T3 {C, D}                |  |   T6 {F, G}                   |  |   T9 {I, J}                   |
///    +----------------------------+  +-------------------------------+  +-------------------------------+
///   2.3 Each shard collects read-write sets from all other shards and discards transactions that have cross-shard dependencies.
///              Shard 0                          Shard 1                           Shard 2
///    +----------------------------+  +-------------------------------+  +-------------------------------+
///    |        Discarded Txns      |  |         Discarded Txns         |  |         Discarded Txns         |
///    |                            |  |                               |  |                               |
///    |   - T3 (cross-shard dependency with T4) |  |   - T6 (cross-shard dependency with T7) |  | No discard |
///    +----------------------------+  +-------------------------------+  +-------------------------------+
///   2.4 Each shard broadcasts the number of transactions that it plans to put in the current chunk.
///              Shard 0                          Shard 1                           Shard 2
///    +----------------------------+  +-------------------------------+  +-------------------------------+
///    |          Chunk Count       |  |          Chunk Count          |  |          Chunk Count          |
///    |                            |  |                               |  |                               |
///    |   2                        |  |   2                           |  |      3                        |
///    +----------------------------+  +-------------------------------+  +-------------------------------+
///   2.5 Each shard collects the number of transactions that all other shards plan to put in the current chunk and based
///      on that, it finalizes the absolute index offset of the current chunk. It uses this information to create a read-write set
///      index, which is a mapping of all the storage location to the maximum absolute index of the transaction that read/wrote to that location.
///             Shard 0                          Shard 1                           Shard 2
///    +----------------------------+  +-------------------------------+  +-------------------------------+
///    |          Index Offset      |  |          Index Offset         |  |          Index Offset         |
///    |                            |  |                               |  |                               |
///    |   0                        |  |   2                           |  |   4                           |
///    +----------------------------+  +-------------------------------+  +-------------------------------+
///   2.6 It also uses the read-write set index mapping passed in previous iteration to add cross-shard dependencies to the transactions. This is
///     done by looking up the read-write set index for each storage location that a transaction reads/writes to and adding a cross-shard dependency
///   2.7 Returns two lists of transactions: one list of transactions that are discarded and another list of transactions that are kept.
/// 3. Use the discarded transactions to create new chunks and repeat the step 2 until N iterations.
/// 4. For remaining transaction chunks, add cross-shard dependencies to the transactions. This is done as follows:
///   4.1 Create a read-write set with index mapping for all the transactions in the remaining chunks.
///   4.2 Broadcast and collect read-write set with index mapping from all shards.
///   4.3 Add cross-shard dependencies to the transactions in the remaining chunks by looking up the read-write set index
///       for each storage location that a transaction reads/writes to. The idea is to find the maximum transaction index
///       that reads/writes to the same location and add that as a dependency. This can be done as follows: First look up the read-write set index
///       mapping received from other shards in current iteration in descending order of shard id. If the read-write set index is not found,
///       look up the read-write set index mapping received from other shards in previous iteration(s) in descending order of shard id.
/// ```
///
pub struct ShardedBlockPartitioner {
    num_shards: usize,
    control_txs: Vec<Sender<ControlMsg>>,
    result_rxs: Vec<Receiver<PartitioningResp>>,
    shard_threads: Vec<thread::JoinHandle<()>>,
}

impl ShardedBlockPartitioner {
    pub fn new(num_shards: usize) -> Self {
        info!(
            "Creating a new sharded block partitioner with {} shards",
            num_shards
        );
        assert!(num_shards > 0, "num_partitioning_shards must be > 0");
        // create channels for cross shard messages across all shards. This is a full mesh connection.
        // Each shard has a vector of channels for sending messages to other shards and
        // a vector of channels for receiving messages from other shards.
        let mut messages_txs = vec![];
        let mut messages_rxs = vec![];
        for _ in 0..num_shards {
            messages_txs.push(vec![]);
            messages_rxs.push(vec![]);
            for _ in 0..num_shards {
                let (messages_tx, messages_rx) = std::sync::mpsc::channel();
                messages_txs.last_mut().unwrap().push(messages_tx);
                messages_rxs.last_mut().unwrap().push(messages_rx);
            }
        }
        let mut control_txs = vec![];
        let mut result_rxs = vec![];
        let mut shard_join_handles = vec![];
        for (i, message_rxs) in messages_rxs.into_iter().enumerate() {
            let (control_tx, control_rx) = std::sync::mpsc::channel();
            let (result_tx, result_rx) = std::sync::mpsc::channel();
            control_txs.push(control_tx);
            result_rxs.push(result_rx);
            shard_join_handles.push(spawn_partitioning_shard(
                i,
                control_rx,
                result_tx,
                message_rxs,
                messages_txs.iter().map(|txs| txs[i].clone()).collect(),
            ));
        }
        Self {
            num_shards,
            control_txs,
            result_rxs,
            shard_threads: shard_join_handles,
        }
    }

    // reorders the transactions so that transactions from the same sender always go to the same shard.
    // This places transactions from the same sender next to each other, which is not optimal for parallelism.
    // TODO(skedia): Improve this logic to shuffle senders
    fn partition_by_senders(
        &self,
        txns: Vec<AnalyzedTransaction>,
    ) -> Vec<Vec<AnalyzedTransaction>> {
        let approx_txns_per_shard = (txns.len() as f64 / self.num_shards as f64).ceil() as usize;
        let mut sender_to_txns = HashMap::new();
        let mut sender_order = Vec::new(); // Track sender ordering

        for txn in txns {
            let sender = txn.sender().unwrap();
            let entry = sender_to_txns.entry(sender).or_insert_with(Vec::new);
            entry.push(txn);
            if entry.len() == 1 {
                sender_order.push(sender); // Add sender to the order vector
            }
        }

        let mut result = Vec::new();
        result.push(Vec::new());

        for sender in sender_order {
            let txns = sender_to_txns.remove(&sender).unwrap();
            let txns_in_shard = result.last().unwrap().len();

            if txns_in_shard < approx_txns_per_shard {
                result.last_mut().unwrap().extend(txns);
            } else {
                result.push(txns);
            }
        }

        // pad the rest of the shard with empty txns
        for _ in result.len()..self.num_shards {
            result.push(Vec::new());
        }

        result
    }

    fn send_partition_msgs(&self, partition_msg: Vec<ControlMsg>) {
        for (i, msg) in partition_msg.into_iter().enumerate() {
            self.control_txs[i].send(msg).unwrap();
        }
    }

    fn collect_partition_block_response(
        &self,
    ) -> (
        Vec<SubBlocksForShard<Transaction>>,
        Vec<WriteSetWithTxnIndex>,
        Vec<Vec<AnalyzedTransaction>>,
    ) {
        let mut frozen_sub_blocks = Vec::new();
        let mut frozen_write_set_with_index = Vec::new();
        let mut rejected_txns_vec = Vec::new();
        for rx in &self.result_rxs {
            let PartitioningResp {
                frozen_sub_blocks: frozen_chunk,
                write_set_with_index,
                discarded_txns: rejected_txns,
            } = rx.recv().unwrap();
            frozen_sub_blocks.push(frozen_chunk);
            frozen_write_set_with_index.push(write_set_with_index);
            rejected_txns_vec.push(rejected_txns);
        }
        (
            frozen_sub_blocks,
            frozen_write_set_with_index,
            rejected_txns_vec,
        )
    }

    fn discard_txns_with_cross_shard_dependencies(
        &self,
        txns_to_partition: Vec<Vec<AnalyzedTransaction>>,
        current_round_start_index: TxnIndex,
        frozen_sub_blocks: Vec<SubBlocksForShard<Transaction>>,
        frozen_write_set_with_index: Arc<Vec<WriteSetWithTxnIndex>>,
        round_id: RoundId,
    ) -> (
        Vec<SubBlocksForShard<Transaction>>,
        Vec<WriteSetWithTxnIndex>,
        Vec<Vec<AnalyzedTransaction>>,
    ) {
        let partition_block_msgs = txns_to_partition
            .into_iter()
            .zip_eq(frozen_sub_blocks.into_iter())
            .map(|(txns, sub_blocks)| {
                DiscardCrossShardDepReq(DiscardCrossShardDep::new(
                    txns,
                    frozen_write_set_with_index.clone(),
                    current_round_start_index,
                    sub_blocks,
                    round_id,
                ))
            })
            .collect();
        self.send_partition_msgs(partition_block_msgs);
        self.collect_partition_block_response()
    }

    fn add_cross_shard_dependencies(
        &self,
        index_offset: usize,
        remaining_txns_vec: Vec<Vec<AnalyzedTransaction>>,
        frozen_sub_blocks_by_shard: Vec<SubBlocksForShard<Transaction>>,
        frozen_write_set_with_index: Arc<Vec<WriteSetWithTxnIndex>>,
        round_id: RoundId,
    ) -> (
        Vec<SubBlocksForShard<Transaction>>,
        Vec<WriteSetWithTxnIndex>,
        Vec<Vec<AnalyzedTransaction>>,
    ) {
        let mut index_offset = index_offset;
        let partition_block_msgs = remaining_txns_vec
            .into_iter()
            .zip_eq(frozen_sub_blocks_by_shard.into_iter())
            .map(|(remaining_txns, frozen_sub_blocks)| {
                let remaining_txns_len = remaining_txns.len();
                let partitioning_msg = AddCrossShardDepReq(AddWithCrossShardDep::new(
                    remaining_txns,
                    index_offset,
                    frozen_write_set_with_index.clone(),
                    frozen_sub_blocks,
                    round_id,
                ));
                index_offset += remaining_txns_len;
                partitioning_msg
            })
            .collect::<Vec<ControlMsg>>();
        self.send_partition_msgs(partition_block_msgs);
        self.collect_partition_block_response()
    }

    /// We repeatedly partition chunks, discarding a bunch of transactions with cross-shard dependencies. The set of discarded
    /// transactions are used as candidate chunks in the next round. This process is repeated until num_partitioning_rounds.
    /// The remaining transactions are then added to the chunks with cross-shard dependencies.
    pub fn partition(
        &self,
        transactions: Vec<AnalyzedTransaction>,
        num_partitioning_round: RoundId,
    ) -> Vec<SubBlocksForShard<Transaction>> {
        let total_txns = transactions.len();
        if total_txns == 0 {
            return vec![];
        }

        // First round, we filter all transactions with cross-shard dependencies
        let mut txns_to_partition = self.partition_by_senders(transactions);
        let mut frozen_write_set_with_index = Arc::new(Vec::new());
        let mut current_round_start_index = 0;
        let mut frozen_sub_blocks: Vec<SubBlocksForShard<Transaction>> = vec![];
        for shard_id in 0..self.num_shards {
            frozen_sub_blocks.push(SubBlocksForShard::empty(shard_id))
        }

        for round_id in 0..num_partitioning_round {
            let (
                updated_frozen_sub_blocks,
                current_frozen_rw_set_with_index_vec,
                discarded_txns_to_partition,
            ) = self.discard_txns_with_cross_shard_dependencies(
                txns_to_partition,
                current_round_start_index,
                frozen_sub_blocks,
                frozen_write_set_with_index.clone(),
                round_id,
            );
            // Current round start index is the sum of the number of transactions in the frozen sub-blocks
            current_round_start_index = updated_frozen_sub_blocks
                .iter()
                .map(|sub_blocks| sub_blocks.num_txns())
                .sum::<usize>();
            let mut prev_frozen_write_set_with_index =
                Arc::try_unwrap(frozen_write_set_with_index).unwrap();
            frozen_sub_blocks = updated_frozen_sub_blocks;
            prev_frozen_write_set_with_index.extend(current_frozen_rw_set_with_index_vec);
            frozen_write_set_with_index = Arc::new(prev_frozen_write_set_with_index);
            txns_to_partition = discarded_txns_to_partition;
            if txns_to_partition
                .iter()
                .map(|txns| txns.len())
                .sum::<usize>()
                == 0
            {
                return frozen_sub_blocks;
            }
        }

        // Let the the last shard handle the leftover.
        // let last_round_txns: Vec<AnalyzedTransaction> = txns_to_partition.into_iter().flatten().collect();
        // txns_to_partition = vec![vec![vec![]; self.num_shards - 1], vec![last_round_txns]].concat();

        // We just add cross shard dependencies for remaining transactions.
        let (frozen_sub_blocks, _, rejected_txns) = self.add_cross_shard_dependencies(
            current_round_start_index,
            txns_to_partition,
            frozen_sub_blocks,
            frozen_write_set_with_index,
            num_partitioning_round,
        );

        // for (shard_id, sub_block_list) in frozen_sub_blocks.iter().enumerate() {
        //     for (round_id, sub_block) in sub_block_list.sub_blocks.iter().enumerate() {
        //         for (local_tid, td) in sub_block.transactions.iter().enumerate() {
        //             let tid = sub_block.start_index + local_tid;
        //             for (src_tid, locs) in td.cross_shard_dependencies.required_edges().iter() {
        //                 for loc in locs.iter() {
        //                     let key_str = loc.clone().into_state_key().hash().to_hex();
        //                     info!("PAREND - round={}, shard={}, tid={}, wait for key={} from round=???, shard={}, tid={}", round_id, shard_id, tid, key_str, src_tid.shard_id, src_tid.txn_index);
        //                 }
        //             }
        //             for (src_tid, locs) in td.cross_shard_dependencies.dependent_edges().iter() {
        //                 for loc in locs.iter() {
        //                     let key_str = loc.clone().into_state_key().hash().to_hex();
        //                     info!("PAREND - round={}, shard={}, tid={}, unblock key={} for round=???, shard={}, tid={}", round_id, shard_id, tid, key_str, src_tid.shard_id, src_tid.txn_index);
        //                 }
        //             }
        //         }
        //     }
        // }
        // Assert rejected transactions are empty
        assert!(rejected_txns.iter().all(|txns| txns.is_empty()));
        frozen_sub_blocks
    }
}

impl BlockPartitioner for ShardedBlockPartitioner {
    fn partition(
        &self,
        transactions: Vec<Transaction>,
        num_executor_shards: usize,
    ) -> Vec<SubBlocksForShard<Transaction>> {
        assert_eq!(self.num_shards, num_executor_shards);
        let analyzed_transactions = transactions.into_iter().map(|t| t.into()).collect();
        self.partition(analyzed_transactions, 1)
    }
}
impl Drop for ShardedBlockPartitioner {
    /// Best effort stops all the executor shards and waits for the thread to finish.
    fn drop(&mut self) {
        // send stop command to all executor shards
        for control_tx in self.control_txs.iter() {
            if let Err(e) = control_tx.send(ControlMsg::Stop) {
                error!("Failed to send stop command to executor shard: {:?}", e);
            }
        }

        // wait for all executor shards to stop
        for shard_thread in self.shard_threads.drain(..) {
            shard_thread.join().unwrap_or_else(|e| {
                error!("Failed to join executor shard thread: {:?}", e);
            });
        }
    }
}

fn spawn_partitioning_shard(
    shard_id: ShardId,
    control_rx: Receiver<ControlMsg>,
    result_tx: Sender<PartitioningResp>,
    message_rxs: Vec<Receiver<CrossShardMsg>>,
    messages_txs: Vec<Sender<CrossShardMsg>>,
) -> thread::JoinHandle<()> {
    // create and start a new executor shard in a separate thread
    thread::Builder::new()
        .name(format!("partitioning-shard-{}", shard_id))
        .spawn(move || {
            let partitioning_shard =
                PartitioningShard::new(shard_id, control_rx, result_tx, message_rxs, messages_txs);
            partitioning_shard.start();
        })
        .unwrap()
}

#[cfg(test)]
mod tests {
    use crate::{
        sharded_block_partitioner::ShardedBlockPartitioner,
        test_utils::{
            create_non_conflicting_p2p_transaction, create_signed_p2p_transaction,
            generate_test_account, generate_test_account_for_address, TestAccount,
        },
    };
    use aptos_crypto::hash::CryptoHash;
    use aptos_types::{
<<<<<<< HEAD
        block_executor::partitioner::{ShardedTxnIdx, SubBlock},
=======
        block_executor::partitioner::{SubBlock, SubBlocksForShard, TxnIdxWithShardId},
>>>>>>> 963762e3
        transaction::{analyzed_transaction::AnalyzedTransaction, Transaction},
    };
    use move_core_types::account_address::AccountAddress;
    use rand::{rngs::OsRng, Rng};
    use std::{collections::HashMap, sync::Mutex};

    fn verify_no_cross_shard_dependency(sub_blocks_for_shards: Vec<SubBlock<Transaction>>) {
        for sub_blocks in sub_blocks_for_shards {
            for txn in sub_blocks.iter() {
                assert_eq!(txn.cross_shard_dependencies().num_required_edges(), 0);
            }
        }
    }

    #[test]
    // Test that the partitioner works correctly for a single sender and multiple receivers.
    // In this case the expectation is that only the first shard will contain transactions and all
    // other shards will be empty.
    fn test_single_sender_txns() {
        let mut sender = generate_test_account();
        let mut receivers = Vec::new();
        let num_txns = 10;
        for _ in 0..num_txns {
            receivers.push(generate_test_account());
        }
        let transactions = create_signed_p2p_transaction(
            &mut sender,
            receivers.iter().collect::<Vec<&TestAccount>>(),
        );
        let partitioner = ShardedBlockPartitioner::new(4);
        let sub_blocks = partitioner.partition(transactions.clone(), 1);
        assert_eq!(sub_blocks.len(), 4);
        // The first shard should contain all the transactions
        assert_eq!(sub_blocks[0].num_txns(), num_txns);
        // The rest of the shards should be empty
        for sub_blocks in sub_blocks.iter().take(4).skip(1) {
            assert_eq!(sub_blocks.num_txns(), 0);
        }
        // Verify that the transactions are in the same order as the original transactions and cross shard
        // dependencies are empty.
        for (i, txn) in sub_blocks[0].iter().enumerate() {
            assert_eq!(txn.txn(), transactions[i].transaction());
            assert_eq!(txn.cross_shard_dependencies().num_required_edges(), 0);
        }
    }

    #[test]
    // Test that the partitioner works correctly for no conflict transactions. In this case, the
    // expectation is that no transaction is reordered.
    fn test_non_conflicting_txns() {
        let num_txns = 4;
        let num_shards = 2;
        let mut transactions = Vec::new();
        for _ in 0..num_txns {
            transactions.push(create_non_conflicting_p2p_transaction())
        }
        let partitioner = ShardedBlockPartitioner::new(num_shards);
        let partitioned_txns = partitioner.partition(transactions.clone(), 1);
        assert_eq!(partitioned_txns.len(), num_shards);
        // Verify that the transactions are in the same order as the original transactions and cross shard
        // dependencies are empty.
        let mut current_index = 0;
        for sub_blocks_for_shard in partitioned_txns.into_iter() {
            assert_eq!(sub_blocks_for_shard.num_txns(), num_txns / num_shards);
            for txn in sub_blocks_for_shard.iter() {
                assert_eq!(txn.txn(), transactions[current_index].transaction());
                assert_eq!(txn.cross_shard_dependencies().num_required_edges(), 0);
                current_index += 1;
            }
        }
    }

    #[test]
    fn test_same_sender_in_one_shard() {
        let num_shards = 3;
        let mut sender = generate_test_account();
        let mut txns_from_sender = Vec::new();
        for _ in 0..5 {
            txns_from_sender.push(
                create_signed_p2p_transaction(&mut sender, vec![&generate_test_account()])
                    .remove(0),
            );
        }
        let mut non_conflicting_transactions = Vec::new();
        for _ in 0..5 {
            non_conflicting_transactions.push(create_non_conflicting_p2p_transaction());
        }

        let mut transactions = Vec::new();
        let mut txn_from_sender_index = 0;
        let mut non_conflicting_txn_index = 0;
        transactions.push(non_conflicting_transactions[non_conflicting_txn_index].clone());
        non_conflicting_txn_index += 1;
        transactions.push(txns_from_sender[txn_from_sender_index].clone());
        txn_from_sender_index += 1;
        transactions.push(txns_from_sender[txn_from_sender_index].clone());
        txn_from_sender_index += 1;
        transactions.push(non_conflicting_transactions[non_conflicting_txn_index].clone());
        non_conflicting_txn_index += 1;
        transactions.push(txns_from_sender[txn_from_sender_index].clone());
        txn_from_sender_index += 1;
        transactions.push(txns_from_sender[txn_from_sender_index].clone());
        txn_from_sender_index += 1;
        transactions.push(non_conflicting_transactions[non_conflicting_txn_index].clone());
        transactions.push(txns_from_sender[txn_from_sender_index].clone());

        let partitioner = ShardedBlockPartitioner::new(num_shards);
        let sub_blocks = partitioner.partition(transactions.clone(), 1);
        assert_eq!(sub_blocks.len(), num_shards);
        assert_eq!(sub_blocks[0].num_sub_blocks(), 1);
        assert_eq!(sub_blocks[1].num_sub_blocks(), 1);
        assert_eq!(sub_blocks[2].num_sub_blocks(), 1);
        assert_eq!(sub_blocks[0].num_txns(), 6);
        assert_eq!(sub_blocks[1].num_txns(), 2);
        assert_eq!(sub_blocks[2].num_txns(), 0);

        // verify that all transactions from the sender end up in shard 0
        for (txn_from_sender, txn) in txns_from_sender.iter().zip(sub_blocks[0].iter().skip(1)) {
            assert_eq!(txn.txn(), txn_from_sender.transaction());
        }
        verify_no_cross_shard_dependency(
            sub_blocks
                .iter()
                .flat_map(|sub_blocks| sub_blocks.sub_block_iter())
                .cloned()
                .collect(),
        );
    }

    fn get_account_seq_number(txn: &Transaction) -> (AccountAddress, u64) {
        match txn {
            Transaction::UserTransaction(txn) => (txn.sender(), txn.sequence_number()),
            _ => unreachable!("Only user transaction can be executed in executor"),
        }
    }

    #[test]
    // Ensures that transactions from the same sender are not reordered.
    fn test_relative_ordering_for_sender() {
        let mut rng = OsRng;
        let num_shards = 8;
        let num_accounts = 50;
        let num_txns = 500;
        let mut accounts = Vec::new();
        for _ in 0..num_accounts {
            accounts.push(Mutex::new(generate_test_account()));
        }
        let mut transactions = Vec::new();

        for _ in 0..num_txns {
            let indices = rand::seq::index::sample(&mut rng, num_accounts, 2);
            let sender = &mut accounts[indices.index(0)].lock().unwrap();
            let receiver = &accounts[indices.index(1)].lock().unwrap();
            let txn = create_signed_p2p_transaction(sender, vec![receiver]).remove(0);
            transactions.push(txn.clone());
            transactions.push(create_signed_p2p_transaction(sender, vec![receiver]).remove(0));
        }

        let partitioner = ShardedBlockPartitioner::new(num_shards);
        let sub_blocks = partitioner.partition(transactions.clone(), 1);

        let mut account_to_expected_seq_number: HashMap<AccountAddress, u64> = HashMap::new();
        SubBlocksForShard::flatten(sub_blocks)
            .iter()
            .for_each(|txn| {
                let (sender, seq_number) = get_account_seq_number(txn);
                if account_to_expected_seq_number.contains_key(&sender) {
                    assert_eq!(
                        account_to_expected_seq_number.get(&sender).unwrap(),
                        &seq_number
                    );
                }
                account_to_expected_seq_number.insert(sender, seq_number + 1);
            });
    }

    #[test]
    fn test_cross_shard_dependencies() {
        let num_shards = 3;
        let mut account1 = generate_test_account_for_address(AccountAddress::new([0; 32]));
        let mut account2 = generate_test_account_for_address(AccountAddress::new([1; 32]));
        let account3 = generate_test_account_for_address(AccountAddress::new([2; 32]));
        let mut account4 = generate_test_account_for_address(AccountAddress::new([4; 32]));
        let account5 = generate_test_account_for_address(AccountAddress::new([5; 32]));
        let account6 = generate_test_account_for_address(AccountAddress::new([6; 32]));
        let mut account7 = generate_test_account_for_address(AccountAddress::new([7; 32]));
        let account8 = generate_test_account_for_address(AccountAddress::new([8; 32]));
        let account9 = generate_test_account_for_address(AccountAddress::new([9; 32]));

        let txn0 = create_signed_p2p_transaction(&mut account1, vec![&account2]).remove(0); // txn 0
        let txn1 = create_signed_p2p_transaction(&mut account1, vec![&account3]).remove(0); // txn 1
        let txn2 = create_signed_p2p_transaction(&mut account2, vec![&account3]).remove(0); // txn 2
                                                                                            // Should go in shard 1
        let txn3 = create_signed_p2p_transaction(&mut account4, vec![&account5]).remove(0); // txn 3
        let txn4 = create_signed_p2p_transaction(&mut account4, vec![&account6]).remove(0); // txn 4
        let txn5 = create_signed_p2p_transaction(&mut account4, vec![&account6]).remove(0); // txn 5
                                                                                            // Should go in shard 2
        let txn6 = create_signed_p2p_transaction(&mut account7, vec![&account8]).remove(0); // txn 6
        let txn7 = create_signed_p2p_transaction(&mut account7, vec![&account9]).remove(0); // txn 7
        let txn8 = create_signed_p2p_transaction(&mut account4, vec![&account7]).remove(0); // txn 8

        let transactions = vec![
            txn0.clone(),
            txn1.clone(),
            txn2.clone(),
            txn3.clone(),
            txn4.clone(),
            txn5.clone(),
            txn6.clone(),
            txn7.clone(),
            txn8.clone(),
        ];

        let partitioner = ShardedBlockPartitioner::new(num_shards);
        let partitioned_sub_blocks = partitioner.partition(transactions, 1);
        assert_eq!(partitioned_sub_blocks.len(), num_shards);

        // In first round of the partitioning, we should have txn0, txn1 and txn2 in shard 0 and
        // txn3, txn4, txn5 and txn8 in shard 1 and 0 in shard 2. Please note that txn8 is moved to
        // shard 1 because of sender based reordering.
        assert_eq!(
            partitioned_sub_blocks[0]
                .get_sub_block(0)
                .unwrap()
                .num_txns(),
            3
        );
        assert_eq!(
            partitioned_sub_blocks[1]
                .get_sub_block(0)
                .unwrap()
                .num_txns(),
            4
        );
        assert_eq!(
            partitioned_sub_blocks[2]
                .get_sub_block(0)
                .unwrap()
                .num_txns(),
            0
        );

        assert_eq!(
            partitioned_sub_blocks[0]
                .get_sub_block(0)
                .unwrap()
                .iter()
                .map(|x| x.txn.clone())
                .collect::<Vec<Transaction>>(),
            vec![txn0.into_txn(), txn1.into_txn(), txn2.into_txn()]
        );
        assert_eq!(
            partitioned_sub_blocks[1]
                .get_sub_block(0)
                .unwrap()
                .iter()
                .map(|x| x.txn.clone())
                .collect::<Vec<Transaction>>(),
            vec![
                txn3.into_txn(),
                txn4.into_txn(),
                txn5.into_txn(),
                txn8.into_txn()
            ]
        );
        //
        // // Rest of the transactions will be added in round 2 along with their dependencies
        assert_eq!(
            partitioned_sub_blocks[0]
                .get_sub_block(1)
                .unwrap()
                .num_txns(),
            0
        );
        assert_eq!(
            partitioned_sub_blocks[1]
                .get_sub_block(1)
                .unwrap()
                .num_txns(),
            0
        );
        assert_eq!(
            partitioned_sub_blocks[2]
                .get_sub_block(1)
                .unwrap()
                .num_txns(),
            2
        );

        assert_eq!(
            partitioned_sub_blocks[2]
                .get_sub_block(1)
                .unwrap()
                .iter()
                .map(|x| x.txn.clone())
                .collect::<Vec<Transaction>>(),
            vec![txn6.into_txn(), txn7.into_txn()]
        );

        // Verify transaction dependencies
        verify_no_cross_shard_dependency(vec![
            partitioned_sub_blocks[0].get_sub_block(0).unwrap().clone(),
            partitioned_sub_blocks[1].get_sub_block(0).unwrap().clone(),
            partitioned_sub_blocks[2].get_sub_block(0).unwrap().clone(),
        ]);
        // Verify transaction depends_on and dependency list

        // txn6 (index 7) and txn7 (index 8) depends on txn8 (index 6)
        partitioned_sub_blocks[2]
            .get_sub_block(1)
            .unwrap()
            .iter()
            .for_each(|txn| {
                let required_deps = txn
                    .cross_shard_dependencies
                    .get_required_edge_for(ShardedTxnIdx::new(6, 1, 0))
                    .unwrap();
                // txn (6, 7) and 8 has conflict only on the coin store of account 7 as txn (6,7) are sending
                // from account 7 and txn 8 is receiving in account 7
                assert_eq!(required_deps.len(), 1);
                assert_eq!(
                    required_deps[0],
                    AnalyzedTransaction::coin_store_location(account7.account_address)
                );
            });

        // Verify the dependent edges, again the conflict is only on the coin store of account 7
        let required_deps = partitioned_sub_blocks[1]
            .get_sub_block(0)
            .unwrap()
            .transactions[3]
            .cross_shard_dependencies
            .get_dependent_edge_for(ShardedTxnIdx::new(7, 2, 1))
            .unwrap();
        assert_eq!(required_deps.len(), 1);
        assert_eq!(
            required_deps[0],
            AnalyzedTransaction::coin_store_location(account7.account_address)
        );

        let required_deps = partitioned_sub_blocks[1]
            .get_sub_block(0)
            .unwrap()
            .transactions[3]
            .cross_shard_dependencies
            .get_dependent_edge_for(ShardedTxnIdx::new(8, 2, 1))
            .unwrap();
        assert_eq!(required_deps.len(), 1);
        assert_eq!(
            required_deps[0],
            AnalyzedTransaction::coin_store_location(account7.account_address)
        );
    }

    #[test]
    // Generates a bunch of random transactions and ensures that after the partitioning, there is
    // no conflict across shards.
    fn test_no_conflict_across_shards_in_first_round() {
        let mut rng = OsRng;
        let max_accounts = 500;
        let max_txns = 2000;
        let max_num_shards = 64;
        let num_accounts = rng.gen_range(1, max_accounts);
        let mut accounts = Vec::new();
        for _ in 0..num_accounts {
            accounts.push(generate_test_account());
        }
        let num_txns = rng.gen_range(1, max_txns);
        let mut transactions = Vec::new();
        let mut txns_by_hash = HashMap::new();
        let num_shards = rng.gen_range(1, max_num_shards);

        for _ in 0..num_txns {
            // randomly select a sender and receiver from accounts
            let sender_index = rng.gen_range(0, accounts.len());
            let mut sender = accounts.swap_remove(sender_index);
            let receiver_index = rng.gen_range(0, accounts.len());
            let receiver = accounts.get(receiver_index).unwrap();
            let analyzed_txn = create_signed_p2p_transaction(&mut sender, vec![receiver]).remove(0);
            txns_by_hash.insert(analyzed_txn.transaction().hash(), analyzed_txn.clone());
            transactions.push(analyzed_txn);
            accounts.push(sender)
        }
        let partitioner = ShardedBlockPartitioner::new(num_shards);
        let partitioned_txns = partitioner.partition(transactions, 1);
        // Build a map of storage location to corresponding shards in first round
        // and ensure that no storage location is present in more than one shard.
        let mut storage_location_to_shard_map = HashMap::new();
        for (shard_id, txns) in partitioned_txns.iter().enumerate() {
            let first_round_sub_block = txns.get_sub_block(0).unwrap();
            for txn in first_round_sub_block.iter() {
                let analyzed_txn = txns_by_hash.get(&txn.txn.hash()).unwrap();
                let storage_locations = analyzed_txn
                    .read_hints()
                    .iter()
                    .chain(analyzed_txn.write_hints().iter());
                for storage_location in storage_locations {
                    if storage_location_to_shard_map.contains_key(storage_location) {
                        assert_eq!(
                            storage_location_to_shard_map.get(storage_location).unwrap(),
                            &shard_id
                        );
                    } else {
                        storage_location_to_shard_map.insert(storage_location, shard_id);
                    }
                }
            }
        }
    }
}<|MERGE_RESOLUTION|>--- conflicted
+++ resolved
@@ -447,11 +447,7 @@
     };
     use aptos_crypto::hash::CryptoHash;
     use aptos_types::{
-<<<<<<< HEAD
-        block_executor::partitioner::{ShardedTxnIdx, SubBlock},
-=======
-        block_executor::partitioner::{SubBlock, SubBlocksForShard, TxnIdxWithShardId},
->>>>>>> 963762e3
+        block_executor::partitioner::{ShardedTxnIdx, SubBlock, SubBlocksForShard},
         transaction::{analyzed_transaction::AnalyzedTransaction, Transaction},
     };
     use move_core_types::account_address::AccountAddress;
